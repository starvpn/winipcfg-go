/* SPDX-License-Identifier: MIT
 *
 * Copyright (C) 2019 WireGuard LLC. All Rights Reserved.
 */

package winipcfg

import (
	"fmt"
	"golang.org/x/sys/windows"
	"net"
)

// Corresponds to Windows struct IP_ADAPTER_ADDRESSES
// (https://docs.microsoft.com/en-us/windows/desktop/api/iptypes/ns-iptypes-_ip_adapter_addresses_lh)
type Interface struct {
	Luid                uint64
	Index               uint32
	AdapterName         string
	FriendlyName        string
	UnicastAddresses    []*UnicastAddress
	AnycastAddresses    []*IpAdapterAddressCommonTypeEx
	MulticastAddresses  []*IpAdapterAddressCommonTypeEx
	DnsServerAddresses  []*IpAdapterAddressCommonType
	DnsSuffix           string
	Description         string
	PhysicalAddress     net.HardwareAddr
	Flags               uint32
	Mtu                 uint32
	IfType              IfType
	OperStatus          IfOperStatus
	Ipv6IfIndex         uint32
	ZoneIndices         [16]uint32
	Prefixes            []*IpAdapterPrefix
	TransmitLinkSpeed   uint64
	ReceiveLinkSpeed    uint64
	WinsServerAddresses []*IpAdapterAddressCommonType
	GatewayAddresses    []*IpAdapterAddressCommonType
	Ipv4Metric          uint32
	Ipv6Metric          uint32
	Dhcpv4Server        *SockaddrInet
	CompartmentId       uint32
	NetworkGuid         windows.GUID
	ConnectionType      NetIfConnectionType
	TunnelType          TunnelType
	Dhcpv6Server        *SockaddrInet
	Dhcpv6ClientDuid    []uint8
	Dhcpv6Iaid          uint32
	DnsSuffixes         []string
}

// The same as GetInterfacesEx() with 'flags' input argument gotten from DefaultGetAdapterAddressesFlags().
func GetInterfaces() ([]*Interface, error) {
	return GetInterfacesEx(DefaultGetAdapterAddressesFlags())
}

// Returns all available interfaces. Corresponds to GetAdaptersAddresses function
// (https://docs.microsoft.com/en-us/windows/desktop/api/iphlpapi/nf-iphlpapi-getadaptersaddresses)
func GetInterfacesEx(flags *GetAdapterAddressesFlags) ([]*Interface, error) {

	wtiaas, err := getWtIpAdapterAddresses(flags.toGetAdapterAddressesFlagsBytes())

	if err != nil {
		return nil, err
	}

	length := len(wtiaas)

	ifcs := make([]*Interface, length, length)

	for i, wtiaa := range wtiaas {

		ifc, err := wtiaa.toInterface()

		if err != nil {
			return nil, err
		}

		ifcs[i] = ifc
	}

	return ifcs, nil
}

// The same as InterfaceFromLUIDEx() with 'flags' input argument gotten from DefaultGetAdapterAddressesFlags().
func InterfaceFromLUID(luid uint64) (*Interface, error) {
	return InterfaceFromLUIDEx(luid, DefaultGetAdapterAddressesFlags())
}

// Returns interface with specified LUID.
func InterfaceFromLUIDEx(luid uint64, flags *GetAdapterAddressesFlags) (*Interface, error) {

	wtiaas, err := getWtIpAdapterAddresses(flags.toGetAdapterAddressesFlagsBytes())

	if err != nil {
		return nil, err
	}

	for _, wtiaa := range wtiaas {
		if wtiaa.Luid == luid {
			return wtiaa.toInterface()
		}
	}

	return nil, fmt.Errorf("InterfaceFromIndexEx() - interface with specified LUID not found")
}

// The same as InterfaceFromIndexEx() with 'flags' input argument gotten from DefaultGetAdapterAddressesFlags().
func InterfaceFromIndex(index uint32) (*Interface, error) {
	return InterfaceFromIndexEx(index, DefaultGetAdapterAddressesFlags())
}

// Returns interface at specified index.
func InterfaceFromIndexEx(index uint32, flags *GetAdapterAddressesFlags) (*Interface, error) {

	wtiaas, err := getWtIpAdapterAddresses(flags.toGetAdapterAddressesFlagsBytes())

	if err != nil {
		return nil, err
	}

	for _, wtiaa := range wtiaas {

		idx := wtiaa.IfIndex

		if idx == 0 {
			idx = wtiaa.Ipv6IfIndex
		}

		if idx == index {

			ifc, err := wtiaa.toInterface()

			if err != nil {
				return nil, err
			}

			return ifc, nil
		}
	}

	return nil, fmt.Errorf("InterfaceFromIndexEx() - interface with specified index not found")
}

// The same as InterfaceFromFriendlyNameEx() with 'flags' input argument gotten from DefaultGetAdapterAddressesFlags().
func InterfaceFromFriendlyName(friendlyName string) (*Interface, error) {
	return InterfaceFromFriendlyNameEx(friendlyName, DefaultGetAdapterAddressesFlags())
}

// Returns interface with specified friendly name.
func InterfaceFromFriendlyNameEx(friendlyName string, flags *GetAdapterAddressesFlags) (*Interface, error) {

	flags.GAA_FLAG_SKIP_FRIENDLY_NAME = false

	wtiaas, err := getWtIpAdapterAddresses(flags.toGetAdapterAddressesFlagsBytes())

	if err != nil {
		return nil, err
	}

	for _, wtiaa := range wtiaas {
		if wtiaa.getFriendlyName() == friendlyName {

			ifc, err := wtiaa.toInterface()

			if err != nil {
				return nil, err
			}

			return ifc, nil
		}
	}

	return nil, fmt.Errorf("InterfaceFromFriendlyNameEx() - interface with specified friendly name not found")
}

// The same as InterfaceFromGUIDEx() with 'flags' input argument gotten from DefaultGetAdapterAddressesFlags().
func InterfaceFromGUID(guid *windows.GUID) (*Interface, error) {
	return InterfaceFromGUIDEx(guid, DefaultGetAdapterAddressesFlags())
}

// Returns interface with specified GUID. Note that Interface struct doesn't contain interface GUID field.
func InterfaceFromGUIDEx(guid *windows.GUID, flags *GetAdapterAddressesFlags) (*Interface, error) {

	luid, err := InterfaceGuidToLuid(guid)

	if err != nil {
		return nil, err
	}

	return InterfaceFromLUIDEx(luid, flags)
}

// Returns IpInterface struct that corresponds to the interface. Corresponds to GetIpInterfaceEntry function
// (https://docs.microsoft.com/en-us/windows/desktop/api/netioapi/nf-netioapi-getipinterfaceentry).
// Argument 'family' has to be either AF_INET or AF_INET6.
func (ifc *Interface) GetIpInterface(family AddressFamily) (*IpInterface, error) {
	return GetIpInterface(ifc.Luid, family)
}

// Returns IfRow struct that corresponds to the interface. Based on GetIfEntry2Ex function
// (https://docs.microsoft.com/en-us/windows/desktop/api/netioapi/nf-netioapi-getifentry2ex).
func (ifc *Interface) GetIfRow(level MibIfEntryLevel) (*IfRow, error) {
	return GetIfRow(ifc.Luid, level)
}

// TODO: Check interfaceTable method from 'net' module, interface_windows.go file - it may be useful...

//// Sets up the interface to be totally blank, with no settings. If the user has
//// subsequently edited the interface particulars or added/removed parts using
//// the "Properties" view, this wipes out those changes.
//func (iface *Interface) FlushInterface() error

// Flush removes all, Add adds, Set flushes then adds.

// Returns UnicastIpAddressRow struct that matches to provided 'ip' argument. Corresponds to GetUnicastIpAddressEntry
// (https://docs.microsoft.com/en-us/windows/desktop/api/netioapi/nf-netioapi-getunicastipaddressentry)
func (ifc *Interface) GetUnicastIpAddressRow(ip *net.IP) (*UnicastIpAddressRow, error) {

	row, err := getWtMibUnicastipaddressRow(ifc.Luid, ip)

	if err == nil {
		return row.toUnicastIpAddressRow()
	} else {
		return nil, err
	}
}

// Deletes all interface's unicast IP addresses.
func (ifc *Interface) FlushAddresses() error {

	wtas, err := getWtMibUnicastipaddressRows(AF_UNSPEC)

	if err != nil {
		return err
	}

	for _, wta := range wtas {
		if wta.InterfaceLuid == ifc.Luid {

			err = wta.delete()

			if err != nil {
				return err
			}
		}
	}

	return nil
}

// Adds new unicast IP address to the interface. Corresponds to CreateUnicastIpAddressEntry function
// (https://docs.microsoft.com/en-us/windows/desktop/api/netioapi/nf-netioapi-createunicastipaddressentry).
func (ifc *Interface) AddAddress(address *net.IPNet) error {
	return createAndAddWtMibUnicastipaddressRow(ifc.Luid, address)
}

// Adds multiple new unicast IP addresses to the interface. Corresponds to CreateUnicastIpAddressEntry function
// (https://docs.microsoft.com/en-us/windows/desktop/api/netioapi/nf-netioapi-createunicastipaddressentry).
func (ifc *Interface) AddAddresses(addresses []*net.IPNet) error {

	for _, ipnet := range addresses {
		if ipnet != nil {

			err := createAndAddWtMibUnicastipaddressRow(ifc.Luid, ipnet)

			if err != nil {
				return err
			}
		}
	}

	return nil
}

// Sets interface's unicast IP addresses.
func (ifc *Interface) SetAddresses(addresses []*net.IPNet) error {

	err := ifc.FlushAddresses()

	if err != nil {
		return err
	}

	err = ifc.AddAddresses(addresses)

	if err != nil {
		return err
	}

	return nil
}

// Deletes interface's unicast IP address. Corresponds to DeleteUnicastIpAddressEntry function
// (https://docs.microsoft.com/en-us/windows/desktop/api/netioapi/nf-netioapi-deleteunicastipaddressentry).
func (ifc *Interface) DeleteAddress(ip *net.IP) error {

	addr, err := getWtMibUnicastipaddressRow(ifc.Luid, ip)

	if err != nil {
		return err
	}

	return addr.delete()
}

// Returns all the interface's routes. Corresponds to GetIpForwardTable2 function, but filtered by interface.
// (https://docs.microsoft.com/en-us/windows/desktop/api/netioapi/nf-netioapi-getipforwardtable2)
func (ifc *Interface) GetRoutes(family AddressFamily) ([]*Route, error) {
	routes, err := getRoutes(family)
	if err != nil {
		return nil, err
	}
	matches := make([]*Route, len(routes))
	i := 0
	for _, route := range routes {
		if route.InterfaceLuid == ifc.Luid {
			matches[i] = route
			i++
		}
	}
<<<<<<< HEAD
	return routes, nil
=======
	return matches[:i], nil
>>>>>>> 4bd9c32c
}

// Returns route determined with the input arguments. Corresponds to GetIpForwardEntry2 function
// (https://docs.microsoft.com/en-us/windows/desktop/api/netioapi/nf-netioapi-getipforwardentry2).
// NOTE: If the corresponding route isn't found, the method will return error.
func (ifc *Interface) GetRoute(destination *net.IPNet, nextHop *net.IP) (*Route, error) {
	return getRoute(ifc.Luid, destination, nextHop)
}

// Deletes all interface's routes.
func (ifc *Interface) FlushRoutes() error {

	rows, err := getWtMibIpforwardRow2s(AF_UNSPEC)

	if err != nil {
		return err
	}

	for _, row := range rows {
		if row.InterfaceLuid != ifc.Luid {
			continue
		}
		err = row.delete()

		if err != nil {
			return err
		}
	}

	return nil
}

// Adds route to the interface. Corresponds to CreateIpForwardEntry2 function, with added splitDefault feature.
// (https://docs.microsoft.com/en-us/windows/desktop/api/netioapi/nf-netioapi-createipforwardentry2)
func (ifc *Interface) AddRoute(routeData *RouteData) error {
	return createAndAddWtMibIpforwardRow2(ifc.Luid, routeData)
}

// Adds multiple routes to the interface.
func (ifc *Interface) AddRoutes(routesData []*RouteData) error {

	for _, rd := range routesData {

		err := ifc.AddRoute(rd)

		if err != nil {
			return err
		}
	}

	return nil
}

// Sets (flush than add) multiple routes to the interface.
func (ifc *Interface) SetRoutes(routesData []*RouteData) error {

	err := ifc.FlushRoutes()

	if err != nil {
		return err
	}

	return ifc.AddRoutes(routesData)
}

// Deletes a route that matches the criteria. Corresponds to DeleteIpForwardEntry2 function
// (https://docs.microsoft.com/en-us/windows/desktop/api/netioapi/nf-netioapi-deleteipforwardentry2).
func (ifc *Interface) DeleteRoute(destination *net.IPNet, nextHop *net.IP) error {

	row, err := getWtMibIpforwardRow2Alt(ifc.Luid, destination, nextHop)

	if err == nil {
		return row.delete()
	} else {
		return err
	}
}

func (ifc *Interface) GetNetworkAdapterConfiguration() (*NetworkAdapterConfiguration, error) {

	nac, err := getNetworkAdaptersConfigurations(ifc.AdapterName)

	if err != nil {
		return nil, err
	} else if nac == nil {
		return nil, fmt.Errorf("GetNetworkAdapterConfiguration() - interface not found")
	} else {
		return nac.(*NetworkAdapterConfiguration), nil
	}
}

func (ifc *Interface) FlushDNS() error {
	return setDnses(ifc, nil, false)
}

func (ifc *Interface) AddDNS(dnses []net.IP) error {
	return setDnses(ifc, dnses, true)
}

func (ifc *Interface) SetDNS(dnses []net.IP) error {
	return setDnses(ifc, dnses, false)
}

func (ifc *Interface) String() string {

	result := fmt.Sprintf(
		`Luid: %d
Index: %d
AdapterName: %s
FriendlyName: %s
UnicastAddresses:
`, ifc.Luid, ifc.Index, ifc.AdapterName, ifc.FriendlyName)

	for _, ua := range ifc.UnicastAddresses {
		result += fmt.Sprintf("\t%s\n", ua.String())
	}

	result += "AnycastAddresses:\n"

	for _, aa := range ifc.AnycastAddresses {
		result += fmt.Sprintf("\t%s\n", aa.String())
	}

	result += "MulticastAddresses:\n"

	for _, ma := range ifc.MulticastAddresses {
		result += fmt.Sprintf("\t%s\n", ma.String())
	}

	result += "DnsServerAddresses:\n"

	for _, dsa := range ifc.DnsServerAddresses {
		result += fmt.Sprintf("\t%s\n", dsa.String())
	}

	result += fmt.Sprintf(`DnsSuffix: %s
Description: %s
PhysicalAddress: %s
Flags: %d
Mtu: %d
IfType: %s
OperStatus: %s
Ipv6IfIndex: %d
ZoneIndices: %v
Prefixes:
`, ifc.DnsSuffix, ifc.Description, ifc.PhysicalAddress.String(), ifc.Flags, ifc.Mtu, ifc.IfType.String(),
		ifc.OperStatus.String(), ifc.Ipv6IfIndex, ifc.ZoneIndices)

	for _, p := range ifc.Prefixes {
		result += fmt.Sprintf("\t%s\n", p.String())
	}

	result += fmt.Sprintf("TransmitLinkSpeed: %d\nReceiveLinkSpeed: %d\nWinsServerAddresses:\n",
		ifc.TransmitLinkSpeed, ifc.ReceiveLinkSpeed)

	for _, wsa := range ifc.WinsServerAddresses {
		result += fmt.Sprintf("\t%s\n", wsa.String())
	}

	result += "GatewayAddresses:\n"

	for _, ga := range ifc.GatewayAddresses {
		result += fmt.Sprintf("\t%s\n", ga.String())
	}

	result += fmt.Sprintf(`Ipv4Metric: %d
Ipv6Metric: %d
Dhcpv4Server: %s
CompartmentId: %d
NetworkGuid: %v
ConnectionType: %s
TunnelType: %s
Dhcpv6Server: %s
Dhcpv6ClientDuid: %v
Dhcpv6Iaid: %d
`, ifc.Ipv4Metric, ifc.Ipv6Metric, ifc.Dhcpv4Server.String(), ifc.CompartmentId, guidToString(&ifc.NetworkGuid),
		ifc.ConnectionType.String(), ifc.TunnelType.String(), ifc.Dhcpv6Server.String(), ifc.Dhcpv6ClientDuid, ifc.Dhcpv6Iaid)

	result += "DnsSuffixes:\n"

	for _, dnss := range ifc.DnsSuffixes {
		result += fmt.Sprintf("\t%s\n", dnss)
	}

	return result
}<|MERGE_RESOLUTION|>--- conflicted
+++ resolved
@@ -319,11 +319,7 @@
 			i++
 		}
 	}
-<<<<<<< HEAD
-	return routes, nil
-=======
 	return matches[:i], nil
->>>>>>> 4bd9c32c
 }
 
 // Returns route determined with the input arguments. Corresponds to GetIpForwardEntry2 function
